#!/usr/bin/env python3
import datetime
import pytz
import itertools
import os
import re
import sys
import json

import attr
import backoff
import requests
import singer
import singer.messages
import singer.metrics as metrics
from singer import metadata
from singer import utils
from singer import (transform,
                    UNIX_MILLISECONDS_INTEGER_DATETIME_PARSING,
                    Transformer, _transform_datetime)

LOGGER = singer.get_logger()
SESSION = requests.Session()

class InvalidAuthException(Exception):
    pass

class SourceUnavailableException(Exception):
    pass

class DependencyException(Exception):
    pass

class DataFields:
    offset = 'offset'

class StateFields:
    offset = 'offset'
    this_stream = 'this_stream'

BASE_URL = "https://api.hubapi.com"

CONTACTS_BY_COMPANY = "contacts_by_company"

DEFAULT_CHUNK_SIZE = 1000 * 60 * 60 * 24

CONFIG = {
    "access_token": None,
    "token_expires": None,
    "email_chunk_size": DEFAULT_CHUNK_SIZE,
    "subscription_chunk_size": DEFAULT_CHUNK_SIZE,

    # in config.json
    "redirect_uri": None,
    "client_id": None,
    "client_secret": None,
    "refresh_token": None,
    "start_date": None,
    "hapikey": None,
    "include_inactives": None,
}

ENDPOINTS = {
    "contacts_properties":  "/properties/v1/contacts/properties",
    "contacts_all":         "/contacts/v1/lists/all/contacts/all",
    "contacts_recent":      "/contacts/v1/lists/recently_updated/contacts/recent",
    "contacts_detail":      "/contacts/v1/contact/vids/batch/",

    "companies_properties": "/companies/v2/properties",
    "companies_all":        "/companies/v2/companies/paged",
    "companies_recent":     "/companies/v2/companies/recent/modified",
    "companies_detail":     "/companies/v2/companies/{company_id}",
    "contacts_by_company":  "/companies/v2/companies/{company_id}/vids",

    "deals_properties":     "/properties/v1/deals/properties",
    "deals_all":            "/deals/v1/deal/paged",
    "deals_recent":         "/deals/v1/deal/recent/modified",
    "deals_detail":         "/deals/v1/deal/{deal_id}",
    "deals_v3_search":      "/crm/v3/objects/deals/search",
    "deals_v3_properties":  "/crm/v3/properties/deals",
    "deal_pipelines":       "/deals/v1/pipelines",

    "campaigns_all":        "/email/public/v1/campaigns/by-id",
    "campaigns_detail":     "/email/public/v1/campaigns/{campaign_id}",

    "engagements_all":        "/engagements/v1/engagements/paged",

    "subscription_changes": "/email/public/v1/subscriptions/timeline",
    "email_events":         "/email/public/v1/events",
    "contact_lists":        "/contacts/v1/lists",
    "forms":                "/forms/v2/forms",
    # "workflows":            "/automation/v3/workflows",
    "owners":               "/owners/v2/owners",
}

def get_start(state, tap_stream_id, bookmark_key):
    current_bookmark = singer.get_bookmark(state, tap_stream_id, bookmark_key)
    if current_bookmark is None:
        return CONFIG['start_date']
    return current_bookmark

def get_current_sync_start(state, tap_stream_id):
    current_sync_start_value = singer.get_bookmark(state, tap_stream_id, "current_sync_start")
    if current_sync_start_value is None:
        return current_sync_start_value
    return utils.strptime_to_utc(current_sync_start_value)

def write_current_sync_start(state, tap_stream_id, start):
    value = start
    if start is not None:
        value = utils.strftime(start)
    return singer.write_bookmark(state, tap_stream_id, "current_sync_start", value)

def clean_state(state):
    """ Clear deprecated keys out of state. """
    for stream, bookmark_map in state.get("bookmarks", {}).items():
        if "last_sync_duration" in bookmark_map:
            LOGGER.info("{} - Removing last_sync_duration from state.".format(stream))
            state["bookmarks"][stream].pop("last_sync_duration", None)

def get_url(endpoint, **kwargs):
    if endpoint not in ENDPOINTS:
        raise ValueError("Invalid endpoint {}".format(endpoint))

    return BASE_URL + ENDPOINTS[endpoint].format(**kwargs)


def get_field_type_schema(field_type):
    if field_type == "bool":
        return {"type": ["null", "boolean"]}

    elif field_type == "datetime":
        return {"type": ["null", "string"],
                "format": "date-time"}

    elif field_type == "number":
        # A value like 'N/A' can be returned for this type,
        # so we have to let this be a string sometimes
        return {"type": ["null", "number"]}

    else:
        return {"type": ["null", "string"]}

def get_field_schema(field_type, extras=False):
    if extras:
        return {
            "type": "object",
            "properties": {
                "value": get_field_type_schema(field_type),
                "timestamp": get_field_type_schema("datetime"),
                "source": get_field_type_schema("string"),
                "sourceId": get_field_type_schema("string"),
            }
        }
    else:
        return {
            "type": "object",
            "properties": {
                "value": get_field_type_schema(field_type),
            }
        }
def parse_custom_schema(entity_name, data, force_extras=None):
    if force_extras is not None:
        extras = force_extras
    else:
        extras = entity_name != 'contacts'
    return {
        field['name']: get_field_schema(field['type'], extras)
        for field in data
    }


def get_custom_schema(entity_name):
    return parse_custom_schema(entity_name, request(get_url(entity_name + "_properties")).json())

def get_v3_schema(entity_name):
    url = get_url("deals_v3_properties")
    return parse_custom_schema(entity_name, request(url).json()['results'], force_extras=False)


def get_abs_path(path):
    return os.path.join(os.path.dirname(os.path.realpath(__file__)), path)

def load_associated_company_schema():
    associated_company_schema = load_schema("companies")
    #pylint: disable=line-too-long
    associated_company_schema['properties']['company-id'] = associated_company_schema['properties'].pop('companyId')
    associated_company_schema['properties']['portal-id'] = associated_company_schema['properties'].pop('portalId')
    return associated_company_schema

def load_schema(entity_name):
    schema = utils.load_json(get_abs_path('schemas/{}.json'.format(entity_name)))
    if entity_name in ["contacts", "companies", "deals"]:
        custom_schema = get_custom_schema(entity_name)

        schema['properties']['properties'] = {
            "type": "object",
            "properties": custom_schema,
        }

        if entity_name in ["deals"]:
            v3_schema = get_v3_schema(entity_name)
            for key, value in v3_schema.items():
                if 'hs_date_entered' in key or 'hs_date_exited' in key:
                    custom_schema[key] = value

        # Move properties to top level
        custom_schema_top_level = {'property_{}'.format(k): v for k, v in custom_schema.items()}
        schema['properties'].update(custom_schema_top_level)

        # Make properties_versions selectable and share the same schema.
        versions_schema = utils.load_json(get_abs_path('schemas/versions.json'))
        schema['properties']['properties_versions'] = versions_schema

    if entity_name == "contacts":
        schema['properties']['associated-company'] = load_associated_company_schema()

    return schema

#pylint: disable=invalid-name
def acquire_access_token_from_refresh_token():
    payload = {
        "grant_type": "refresh_token",
        "redirect_uri": CONFIG['redirect_uri'],
        "refresh_token": CONFIG['refresh_token'],
        "client_id": CONFIG['client_id'],
        "client_secret": CONFIG['client_secret'],
    }


    resp = requests.post(BASE_URL + "/oauth/v1/token", data=payload)
    if resp.status_code == 403:
        raise InvalidAuthException(resp.content)

    resp.raise_for_status()
    auth = resp.json()
    CONFIG['access_token'] = auth['access_token']
    CONFIG['refresh_token'] = auth['refresh_token']
    CONFIG['token_expires'] = (
        datetime.datetime.utcnow() +
        datetime.timedelta(seconds=auth['expires_in'] - 600))
    LOGGER.info("Token refreshed. Expires at %s", CONFIG['token_expires'])


def giveup(exc):
    return exc.response is not None \
        and 400 <= exc.response.status_code < 500 \
        and exc.response.status_code != 429

def on_giveup(details):
    if len(details['args']) == 2:
        url, params = details['args']
    else:
        url = details['args']
        params = {}

    raise Exception("Giving up on request after {} tries with url {} and params {}" \
                    .format(details['tries'], url, params))

URL_SOURCE_RE = re.compile(BASE_URL + r'/(\w+)/')

def parse_source_from_url(url):
    match = URL_SOURCE_RE.match(url)
    if match:
        return match.group(1)
    return None


@backoff.on_exception(backoff.constant,
                      (requests.exceptions.RequestException,
                       requests.exceptions.HTTPError),
                      max_tries=5,
                      jitter=None,
                      giveup=giveup,
                      on_giveup=on_giveup,
                      interval=10)
def request(url, params=None):

    params = params or {}
    hapikey = CONFIG['hapikey']
    if hapikey is None:
        if CONFIG['token_expires'] is None or CONFIG['token_expires'] < datetime.datetime.utcnow():
            acquire_access_token_from_refresh_token()
        headers = {'Authorization': 'Bearer {}'.format(CONFIG['access_token'])}
    else:
        params['hapikey'] = hapikey
        headers = {}

    if 'user_agent' in CONFIG:
        headers['User-Agent'] = CONFIG['user_agent']

    req = requests.Request('GET', url, params=params, headers=headers).prepare()
    LOGGER.info("GET %s", req.url)
    with metrics.http_request_timer(parse_source_from_url(url)) as timer:
        resp = SESSION.send(req)
        timer.tags[metrics.Tag.http_status_code] = resp.status_code
        if resp.status_code == 403:
            raise SourceUnavailableException(resp.content)
        else:
            resp.raise_for_status()

    return resp
# {"bookmarks" : {"contacts" : { "lastmodifieddate" : "2001-01-01"
#                                "offset" : {"vidOffset": 1234
#                                           "timeOffset": "3434434 }}
#                 "users" : { "timestamp" : "2001-01-01"}}
#  "currently_syncing" : "contacts"
# }
# }

def lift_properties_and_versions(record):
    for key, value in record.get('properties', {}).items():
        computed_key = "property_{}".format(key)
        versions = value.get('versions')
        record[computed_key] = value

        if versions:
            if not record.get('properties_versions'):
                record['properties_versions'] = []
            record['properties_versions'] += versions
    return record

def post_search_endpoint(url, data, params=None):
    params = params or {}
    hapikey = CONFIG['hapikey']
    if hapikey is None:
        if CONFIG['token_expires'] is None or CONFIG['token_expires'] < datetime.datetime.utcnow():
            acquire_access_token_from_refresh_token()
        headers = {'Authorization': 'Bearer {}'.format(CONFIG['access_token'])}
    else:
        params['hapikey'] = hapikey
        headers = {}

    if 'user_agent' in CONFIG:
        headers['User-Agent'] = CONFIG['user_agent']

    headers['content-type'] = "application/json"

<<<<<<< HEAD
=======
    # TODO: fix log message
>>>>>>> 30bf3a88
    with metrics.http_request_timer(url) as timer:
        resp = requests.post(
            url=url,
            json=data,
            params=params,
            headers=headers
        )

        resp.raise_for_status()

    return resp

#pylint: disable=line-too-long
def gen_request(STATE, tap_stream_id, url, params, path, more_key, offset_keys, offset_targets, v3_fields=None):
    if len(offset_keys) != len(offset_targets):
        raise ValueError("Number of offset_keys must match number of offset_targets")

    if singer.get_offset(STATE, tap_stream_id):
        params.update(singer.get_offset(STATE, tap_stream_id))

    with metrics.record_counter(tap_stream_id) as counter:
        while True:
            data = request(url, params).json()

            if v3_fields:
                url = get_url('deals_v3_search')
                body = {"properties": v3_fields, "limit": 100}
                v3_data = post_search_endpoint(url, body)
                additional_fields = {}
                for item in v3_data.json()['results']:
                    # We nest `y` under 'value' in order to match the
                    # schema and the shape of other fields in 'properties'
<<<<<<< HEAD
                    additional_fields[int(item['id'])] = {key:{'value': value} for key,value in item['properties'].items()
                                                          if ('hs_date_entered' in key or 'hs_date_exited' in key)}
=======
                    additional_fields[int(item['id'])] = {x:{'value': y} for x,y in item['properties'].items()
                                                          if ('hs_date_entered' in x or 'hs_date_exited' in x)}
>>>>>>> 30bf3a88
                for item in data[path]:
                    item['properties'] = {**item['properties'], **additional_fields.get(item['dealId'])}

            for row in data[path]:
                counter.increment()
                yield row

            if not data.get(more_key, False):
                break

            STATE = singer.clear_offset(STATE, tap_stream_id)
            for key, target in zip(offset_keys, offset_targets):
                if key in data:
                    params[target] = data[key]
                    STATE = singer.set_offset(STATE, tap_stream_id, target, data[key])

            singer.write_state(STATE)

    STATE = singer.clear_offset(STATE, tap_stream_id)
    singer.write_state(STATE)


def _sync_contact_vids(catalog, vids, schema, bumble_bee):
    if len(vids) == 0:
        return

    data = request(get_url("contacts_detail"), params={'vid': vids, 'showListMemberships' : True, "formSubmissionMode" : "all"}).json()
    time_extracted = utils.now()
    mdata = metadata.to_map(catalog.get('metadata'))

    for record in data.values():
        record = bumble_bee.transform(lift_properties_and_versions(record), schema, mdata)
        singer.write_record("contacts", record, catalog.get('stream_alias'), time_extracted=time_extracted)

default_contact_params = {
    'showListMemberships': True,
    'includeVersion': True,
    'count': 100,
}

def sync_contacts(STATE, ctx):
    catalog = ctx.get_catalog_from_id(singer.get_currently_syncing(STATE))
    bookmark_key = 'versionTimestamp'
    start = utils.strptime_with_tz(get_start(STATE, "contacts", bookmark_key))
    LOGGER.info("sync_contacts from %s", start)

    max_bk_value = start
    schema = load_schema("contacts")

    singer.write_schema("contacts", schema, ["vid"], [bookmark_key], catalog.get('stream_alias'))

    url = get_url("contacts_all")

    vids = []
    with Transformer(UNIX_MILLISECONDS_INTEGER_DATETIME_PARSING) as bumble_bee:
        for row in gen_request(STATE, 'contacts', url, default_contact_params, 'contacts', 'has-more', ['vid-offset'], ['vidOffset']):
            modified_time = None
            if bookmark_key in row:
                modified_time = utils.strptime_with_tz(
                    _transform_datetime( # pylint: disable=protected-access
                        row[bookmark_key],
                        UNIX_MILLISECONDS_INTEGER_DATETIME_PARSING))

            if not modified_time or modified_time >= start:
                vids.append(row['vid'])

            if modified_time and modified_time >= max_bk_value:
                max_bk_value = modified_time

            if len(vids) == 100:
                _sync_contact_vids(catalog, vids, schema, bumble_bee)
                vids = []

        _sync_contact_vids(catalog, vids, schema, bumble_bee)

    STATE = singer.write_bookmark(STATE, 'contacts', bookmark_key, utils.strftime(max_bk_value))
    singer.write_state(STATE)
    return STATE

class ValidationPredFailed(Exception):
    pass

# companies_recent only supports 10,000 results. If there are more than this,
# we'll need to use the companies_all endpoint
def use_recent_companies_endpoint(response):
    return response["total"] < 10000

default_contacts_by_company_params = {'count' : 100}

# NB> to do: support stream aliasing and field selection
def _sync_contacts_by_company(STATE, ctx, company_id):
    schema = load_schema(CONTACTS_BY_COMPANY)
    catalog = ctx.get_catalog_from_id(singer.get_currently_syncing(STATE))
    mdata = metadata.to_map(catalog.get('metadata'))
    url = get_url("contacts_by_company", company_id=company_id)
    path = 'vids'
    with Transformer(UNIX_MILLISECONDS_INTEGER_DATETIME_PARSING) as bumble_bee:
        with metrics.record_counter(CONTACTS_BY_COMPANY) as counter:
            data = request(url, default_contacts_by_company_params).json()
            for row in data[path]:
                counter.increment()
                record = {'companyId' : company_id,
                          'contactId' : row}
                record = bumble_bee.transform(lift_properties_and_versions(record), schema, mdata)
                singer.write_record("contacts_by_company", record, time_extracted=utils.now())

    return STATE

default_company_params = {
    'limit': 250, 'properties': ["createdate", "hs_lastmodifieddate"]
}

def sync_companies(STATE, ctx):
    catalog = ctx.get_catalog_from_id(singer.get_currently_syncing(STATE))
    mdata = metadata.to_map(catalog.get('metadata'))
    bumble_bee = Transformer(UNIX_MILLISECONDS_INTEGER_DATETIME_PARSING)
    bookmark_key = 'hs_lastmodifieddate'
    start = utils.strptime_to_utc(get_start(STATE, "companies", bookmark_key))
    LOGGER.info("sync_companies from %s", start)
    schema = load_schema('companies')
    singer.write_schema("companies", schema, ["companyId"], [bookmark_key], catalog.get('stream_alias'))

    # Because this stream doesn't query by `lastUpdated`, it cycles
    # through the data set every time. The issue with this is that there
    # is a race condition by which records may be updated between the
    # start of this table's sync and the end, causing some updates to not
    # be captured, in order to combat this, we must store the current
    # sync's start in the state and not move the bookmark past this value.
    current_sync_start = get_current_sync_start(STATE, "companies") or utils.now()
    STATE = write_current_sync_start(STATE, "companies", current_sync_start)
    singer.write_state(STATE)

    url = get_url("companies_all")
    max_bk_value = start
    if CONTACTS_BY_COMPANY in ctx.selected_stream_ids:
        contacts_by_company_schema = load_schema(CONTACTS_BY_COMPANY)
        singer.write_schema("contacts_by_company", contacts_by_company_schema, ["companyId", "contactId"])

    with bumble_bee:
        for row in gen_request(STATE, 'companies', url, default_company_params, 'companies', 'has-more', ['offset'], ['offset']):
            row_properties = row['properties']
            modified_time = None
            if bookmark_key in row_properties:
                # Hubspot returns timestamps in millis
                timestamp_millis = row_properties[bookmark_key]['timestamp'] / 1000.0
                modified_time = datetime.datetime.fromtimestamp(timestamp_millis, datetime.timezone.utc)
            elif 'createdate' in row_properties:
                # Hubspot returns timestamps in millis
                timestamp_millis = row_properties['createdate']['timestamp'] / 1000.0
                modified_time = datetime.datetime.fromtimestamp(timestamp_millis, datetime.timezone.utc)

            if modified_time and modified_time >= max_bk_value:
                max_bk_value = modified_time

            if not modified_time or modified_time >= start:
                record = request(get_url("companies_detail", company_id=row['companyId'])).json()
                record = bumble_bee.transform(lift_properties_and_versions(record), schema, mdata)
                singer.write_record("companies", record, catalog.get('stream_alias'), time_extracted=utils.now())
                if CONTACTS_BY_COMPANY in ctx.selected_stream_ids:
                    STATE = _sync_contacts_by_company(STATE, ctx, record['companyId'])

    # Don't bookmark past the start of this sync to account for updated records during the sync.
    new_bookmark = min(max_bk_value, current_sync_start)
    STATE = singer.write_bookmark(STATE, 'companies', bookmark_key, utils.strftime(new_bookmark))
    STATE = write_current_sync_start(STATE, 'companies', None)
    singer.write_state(STATE)
    return STATE

def has_selected_custom_field(mdata):
    top_level_custom_props = [x for x in mdata if len(x) == 2 and 'property_' in x[1]]
    for prop in top_level_custom_props:
        if mdata.get(prop, {}).get('selected') == True:
            return True
    return False

def sync_deals(STATE, ctx):
    catalog = ctx.get_catalog_from_id(singer.get_currently_syncing(STATE))
    mdata = metadata.to_map(catalog.get('metadata'))
    bookmark_key = 'hs_lastmodifieddate'
    start = utils.strptime_with_tz(get_start(STATE, "deals", bookmark_key))
    max_bk_value = start
    LOGGER.info("sync_deals from %s", start)
    most_recent_modified_time = start
    params = {'count': 250,
              'includeAssociations': False,
              'properties' : []}

    schema = load_schema("deals")
    singer.write_schema("deals", schema, ["dealId"], [bookmark_key], catalog.get('stream_alias'))

    # Check if we should  include associations
    for key in mdata.keys():
        if 'associations' in key:
            assoc_mdata = mdata.get(key)
            if (assoc_mdata.get('selected') and assoc_mdata.get('selected') == True):
                params['includeAssociations'] = True

    v3_fields = None
    has_selected_properties = mdata.get(('properties', 'properties'), {}).get('selected')
    if has_selected_properties or has_selected_custom_field(mdata):
        # On 2/12/20, hubspot added a lot of additional properties for
        # deals, and appending all of them to requests ended up leading to
        # 414 (url-too-long) errors. Hubspot recommended we use the
        # `includeAllProperties` and `allpropertiesFetchMode` params
        # instead.
        params['includeAllProperties'] = True
        params['allPropertiesFetchMode'] = 'latest_version'

        # Grab selected `hs_date_entered/exited` fields to call the v3 endpoint with
        v3_fields = [x[1].replace('property_', '')
                     for x,y in mdata.items() if x and (y.get('selected') == True or has_selected_properties)
                     and ('hs_date_entered' in x[1] or 'hs_date_exited' in x[1])]

    url = get_url('deals_all')
    with Transformer(UNIX_MILLISECONDS_INTEGER_DATETIME_PARSING) as bumble_bee:
        for row in gen_request(STATE, 'deals', url, params, 'deals', "hasMore", ["offset"], ["offset"], v3_fields=v3_fields):
            row_properties = row['properties']
            modified_time = None
            if bookmark_key in row_properties:
                # Hubspot returns timestamps in millis
                timestamp_millis = row_properties[bookmark_key]['timestamp'] / 1000.0
                modified_time = datetime.datetime.fromtimestamp(timestamp_millis, datetime.timezone.utc)
            elif 'createdate' in row_properties:
                # Hubspot returns timestamps in millis
                timestamp_millis = row_properties['createdate']['timestamp'] / 1000.0
                modified_time = datetime.datetime.fromtimestamp(timestamp_millis, datetime.timezone.utc)
            if modified_time and modified_time >= max_bk_value:
                max_bk_value = modified_time

            if not modified_time or modified_time >= start:
                record = bumble_bee.transform(lift_properties_and_versions(row), schema, mdata)
                singer.write_record("deals", record, catalog.get('stream_alias'), time_extracted=utils.now())

    STATE = singer.write_bookmark(STATE, 'deals', bookmark_key, utils.strftime(max_bk_value))
    singer.write_state(STATE)
    return STATE

#NB> no suitable bookmark is available: https://developers.hubspot.com/docs/methods/email/get_campaigns_by_id
def sync_campaigns(STATE, ctx):
    catalog = ctx.get_catalog_from_id(singer.get_currently_syncing(STATE))
    mdata = metadata.to_map(catalog.get('metadata'))
    schema = load_schema("campaigns")
    singer.write_schema("campaigns", schema, ["id"], catalog.get('stream_alias'))
    LOGGER.info("sync_campaigns(NO bookmarks)")
    url = get_url("campaigns_all")
    params = {'limit': 500}

    with Transformer(UNIX_MILLISECONDS_INTEGER_DATETIME_PARSING) as bumble_bee:
        for row in gen_request(STATE, 'campaigns', url, params, "campaigns", "hasMore", ["offset"], ["offset"]):
            record = request(get_url("campaigns_detail", campaign_id=row['id'])).json()
            record = bumble_bee.transform(lift_properties_and_versions(record), schema, mdata)
            singer.write_record("campaigns", record, catalog.get('stream_alias'), time_extracted=utils.now())

    return STATE


def sync_entity_chunked(STATE, catalog, entity_name, key_properties, path):
    schema = load_schema(entity_name)
    bookmark_key = 'startTimestamp'

    singer.write_schema(entity_name, schema, key_properties, [bookmark_key], catalog.get('stream_alias'))

    start = get_start(STATE, entity_name, bookmark_key)
    LOGGER.info("sync_%s from %s", entity_name, start)

    now = datetime.datetime.utcnow().replace(tzinfo=pytz.UTC)
    now_ts = int(now.timestamp() * 1000)

    start_ts = int(utils.strptime_with_tz(start).timestamp() * 1000)
    url = get_url(entity_name)

    mdata = metadata.to_map(catalog.get('metadata'))

    if entity_name == 'email_events':
        window_size = int(CONFIG['email_chunk_size'])
    elif entity_name == 'subscription_changes':
        window_size = int(CONFIG['subscription_chunk_size'])

    with metrics.record_counter(entity_name) as counter:
        while start_ts < now_ts:
            end_ts = start_ts + window_size
            params = {
                'startTimestamp': start_ts,
                'endTimestamp': end_ts,
                'limit': 1000,
            }
            with Transformer(UNIX_MILLISECONDS_INTEGER_DATETIME_PARSING) as bumble_bee:
                while True:
                    our_offset = singer.get_offset(STATE, entity_name)
                    if bool(our_offset) and our_offset.get('offset') != None:
                        params[StateFields.offset] = our_offset.get('offset')

                    data = request(url, params).json()
                    time_extracted = utils.now()

                    for row in data[path]:
                        counter.increment()
                        record = bumble_bee.transform(lift_properties_and_versions(row), schema, mdata)
                        singer.write_record(entity_name,
                                            record,
                                            catalog.get('stream_alias'),
                                            time_extracted=time_extracted)
                    if data.get('hasMore'):
                        STATE = singer.set_offset(STATE, entity_name, 'offset', data['offset'])
                        singer.write_state(STATE)
                    else:
                        STATE = singer.clear_offset(STATE, entity_name)
                        singer.write_state(STATE)
                        break
            STATE = singer.write_bookmark(STATE, entity_name, 'startTimestamp', utils.strftime(datetime.datetime.fromtimestamp((start_ts / 1000), datetime.timezone.utc ))) # pylint: disable=line-too-long
            singer.write_state(STATE)
            start_ts = end_ts

    STATE = singer.clear_offset(STATE, entity_name)
    singer.write_state(STATE)
    return STATE

def sync_subscription_changes(STATE, ctx):
    catalog = ctx.get_catalog_from_id(singer.get_currently_syncing(STATE))
    STATE = sync_entity_chunked(STATE, catalog, "subscription_changes", ["timestamp", "portalId", "recipient"],
                                "timeline")
    return STATE

def sync_email_events(STATE, ctx):
    catalog = ctx.get_catalog_from_id(singer.get_currently_syncing(STATE))
    STATE = sync_entity_chunked(STATE, catalog, "email_events", ["id"], "events")
    return STATE

def sync_contact_lists(STATE, ctx):
    catalog = ctx.get_catalog_from_id(singer.get_currently_syncing(STATE))
    mdata = metadata.to_map(catalog.get('metadata'))
    schema = load_schema("contact_lists")
    bookmark_key = 'updatedAt'
    singer.write_schema("contact_lists", schema, ["listId"], [bookmark_key], catalog.get('stream_alias'))

    start = get_start(STATE, "contact_lists", bookmark_key)
    max_bk_value = start

    LOGGER.info("sync_contact_lists from %s", start)

    url = get_url("contact_lists")
    params = {'count': 250}
    with Transformer(UNIX_MILLISECONDS_INTEGER_DATETIME_PARSING) as bumble_bee:
        for row in gen_request(STATE, 'contact_lists', url, params, "lists", "has-more", ["offset"], ["offset"]):
            record = bumble_bee.transform(lift_properties_and_versions(row), schema, mdata)

            if record[bookmark_key] >= start:
                singer.write_record("contact_lists", record, catalog.get('stream_alias'), time_extracted=utils.now())
            if record[bookmark_key] >= max_bk_value:
                max_bk_value = record[bookmark_key]

    STATE = singer.write_bookmark(STATE, 'contact_lists', bookmark_key, max_bk_value)
    singer.write_state(STATE)

    return STATE

def sync_forms(STATE, ctx):
    catalog = ctx.get_catalog_from_id(singer.get_currently_syncing(STATE))
    mdata = metadata.to_map(catalog.get('metadata'))
    schema = load_schema("forms")
    bookmark_key = 'updatedAt'

    singer.write_schema("forms", schema, ["guid"], [bookmark_key], catalog.get('stream_alias'))
    start = get_start(STATE, "forms", bookmark_key)
    max_bk_value = start

    LOGGER.info("sync_forms from %s", start)

    data = request(get_url("forms")).json()
    time_extracted = utils.now()

    with Transformer(UNIX_MILLISECONDS_INTEGER_DATETIME_PARSING) as bumble_bee:
        for row in data:
            record = bumble_bee.transform(lift_properties_and_versions(row), schema, mdata)

            if record[bookmark_key] >= start:
                singer.write_record("forms", record, catalog.get('stream_alias'), time_extracted=time_extracted)
            if record[bookmark_key] >= max_bk_value:
                max_bk_value = record[bookmark_key]

    STATE = singer.write_bookmark(STATE, 'forms', bookmark_key, max_bk_value)
    singer.write_state(STATE)

    return STATE

# def sync_workflows(STATE, ctx):
#     catalog = ctx.get_catalog_from_id(singer.get_currently_syncing(STATE))
#     mdata = metadata.to_map(catalog.get('metadata'))
#     schema = load_schema("workflows")
#     bookmark_key = 'updatedAt'
#     singer.write_schema("workflows", schema, ["id"], [bookmark_key], catalog.get('stream_alias'))
#     start = get_start(STATE, "workflows", bookmark_key)
#     max_bk_value = start

#     STATE = singer.write_bookmark(STATE, 'workflows', bookmark_key, max_bk_value)
#     singer.write_state(STATE)

#     LOGGER.info("sync_workflows from %s", start)

#     data = request(get_url("workflows")).json()
#     time_extracted = utils.now()

#     with Transformer(UNIX_MILLISECONDS_INTEGER_DATETIME_PARSING) as bumble_bee:
#         for row in data['workflows']:
#             record = bumble_bee.transform(lift_properties_and_versions(row), schema, mdata)
#             if record[bookmark_key] >= start:
#                 singer.write_record("workflows", record, catalog.get('stream_alias'), time_extracted=time_extracted)
#             if record[bookmark_key] >= max_bk_value:
#                 max_bk_value = record[bookmark_key]

#     STATE = singer.write_bookmark(STATE, 'workflows', bookmark_key, max_bk_value)
#     singer.write_state(STATE)
#     return STATE

def sync_owners(STATE, ctx):
    catalog = ctx.get_catalog_from_id(singer.get_currently_syncing(STATE))
    mdata = metadata.to_map(catalog.get('metadata'))
    schema = load_schema("owners")
    bookmark_key = 'updatedAt'

    singer.write_schema("owners", schema, ["ownerId"], [bookmark_key], catalog.get('stream_alias'))
    start = get_start(STATE, "owners", bookmark_key)
    max_bk_value = start

    LOGGER.info("sync_owners from %s", start)

    params = {}
    if CONFIG.get('include_inactives'):
        params['includeInactives'] = "true"
    data = request(get_url("owners"), params).json()

    time_extracted = utils.now()

    with Transformer(UNIX_MILLISECONDS_INTEGER_DATETIME_PARSING) as bumble_bee:
        for row in data:
            record = bumble_bee.transform(lift_properties_and_versions(row), schema, mdata)
            if record[bookmark_key] >= max_bk_value:
                max_bk_value = record[bookmark_key]

            if record[bookmark_key] >= start:
                singer.write_record("owners", record, catalog.get('stream_alias'), time_extracted=time_extracted)

    STATE = singer.write_bookmark(STATE, 'owners', bookmark_key, max_bk_value)
    singer.write_state(STATE)
    return STATE

def sync_engagements(STATE, ctx):
    catalog = ctx.get_catalog_from_id(singer.get_currently_syncing(STATE))
    mdata = metadata.to_map(catalog.get('metadata'))
    schema = load_schema("engagements")
    bookmark_key = 'lastUpdated'
    singer.write_schema("engagements", schema, ["engagement_id"], [bookmark_key], catalog.get('stream_alias'))
    start = get_start(STATE, "engagements", bookmark_key)

    # Because this stream doesn't query by `lastUpdated`, it cycles
    # through the data set every time. The issue with this is that there
    # is a race condition by which records may be updated between the
    # start of this table's sync and the end, causing some updates to not
    # be captured, in order to combat this, we must store the current
    # sync's start in the state and not move the bookmark past this value.
    current_sync_start = get_current_sync_start(STATE, "engagements") or utils.now()
    STATE = write_current_sync_start(STATE, "engagements", current_sync_start)
    singer.write_state(STATE)

    max_bk_value = start
    LOGGER.info("sync_engagements from %s", start)

    STATE = singer.write_bookmark(STATE, 'engagements', bookmark_key, start)
    singer.write_state(STATE)

    url = get_url("engagements_all")
    params = {'limit': 250}
    top_level_key = "results"
    engagements = gen_request(STATE, 'engagements', url, params, top_level_key, "hasMore", ["offset"], ["offset"])

    time_extracted = utils.now()

    with Transformer(UNIX_MILLISECONDS_INTEGER_DATETIME_PARSING) as bumble_bee:
        for engagement in engagements:
            record = bumble_bee.transform(lift_properties_and_versions(engagement), schema, mdata)
            if record['engagement'][bookmark_key] >= start:
                # hoist PK and bookmark field to top-level record
                record['engagement_id'] = record['engagement']['id']
                record[bookmark_key] = record['engagement'][bookmark_key]
                singer.write_record("engagements", record, catalog.get('stream_alias'), time_extracted=time_extracted)
                if record['engagement'][bookmark_key] >= max_bk_value:
                    max_bk_value = record['engagement'][bookmark_key]

    # Don't bookmark past the start of this sync to account for updated records during the sync.
    new_bookmark = min(utils.strptime_to_utc(max_bk_value), current_sync_start)
    STATE = singer.write_bookmark(STATE, 'engagements', bookmark_key, utils.strftime(new_bookmark))
    STATE = write_current_sync_start(STATE, 'engagements', None)
    singer.write_state(STATE)
    return STATE

def sync_deal_pipelines(STATE, ctx):
    catalog = ctx.get_catalog_from_id(singer.get_currently_syncing(STATE))
    mdata = metadata.to_map(catalog.get('metadata'))
    schema = load_schema('deal_pipelines')
    singer.write_schema('deal_pipelines', schema, ['pipelineId'], catalog.get('stream_alias'))
    LOGGER.info('sync_deal_pipelines')
    data = request(get_url('deal_pipelines')).json()
    with Transformer(UNIX_MILLISECONDS_INTEGER_DATETIME_PARSING) as bumble_bee:
        for row in data:
            record = bumble_bee.transform(lift_properties_and_versions(row), schema, mdata)
            singer.write_record("deal_pipelines", record, catalog.get('stream_alias'), time_extracted=utils.now())
    singer.write_state(STATE)
    return STATE

@attr.s
class Stream(object):
    tap_stream_id = attr.ib()
    sync = attr.ib()
    key_properties = attr.ib()
    replication_key = attr.ib()
    replication_method = attr.ib()

STREAMS = [
    # Do these first as they are incremental
    Stream('subscription_changes', sync_subscription_changes, ['timestamp', 'portalId', 'recipient'], 'startTimestamp', 'INCREMENTAL'),
    Stream('email_events', sync_email_events, ['id'], 'startTimestamp', 'INCREMENTAL'),

    # Do these last as they are full table
    Stream('forms', sync_forms, ['guid'], 'updatedAt', 'FULL_TABLE'),
    # Stream('workflows', sync_workflows, ['id'], 'updatedAt', 'FULL_TABLE'),
    Stream('owners', sync_owners, ["ownerId"], 'updatedAt', 'FULL_TABLE'),
    Stream('campaigns', sync_campaigns, ["id"], None, 'FULL_TABLE'),
    Stream('contact_lists', sync_contact_lists, ["listId"], 'updatedAt', 'FULL_TABLE'),
    Stream('contacts', sync_contacts, ["vid"], 'versionTimestamp', 'FULL_TABLE'),
    Stream('companies', sync_companies, ["companyId"], 'hs_lastmodifieddate', 'FULL_TABLE'),
    Stream('deals', sync_deals, ["dealId"], 'hs_lastmodifieddate', 'FULL_TABLE'),
    Stream('deal_pipelines', sync_deal_pipelines, ['pipelineId'], None, 'FULL_TABLE'),
    Stream('engagements', sync_engagements, ["engagement_id"], 'lastUpdated', 'FULL_TABLE')
]

def get_streams_to_sync(streams, state):
    target_stream = singer.get_currently_syncing(state)
    result = streams
    if target_stream:
        skipped = list(itertools.takewhile(
            lambda x: x.tap_stream_id != target_stream, streams))
        rest = list(itertools.dropwhile(
            lambda x: x.tap_stream_id != target_stream, streams))
        result = rest + skipped # Move skipped streams to end
    if not result:
        raise Exception('Unknown stream {} in state'.format(target_stream))
    return result

def get_selected_streams(remaining_streams, ctx):
    selected_streams = []
    for stream in remaining_streams:
        if stream.tap_stream_id in ctx.selected_stream_ids:
            selected_streams.append(stream)
    return selected_streams

def do_sync(STATE, catalog):
    # Clear out keys that are no longer used
    clean_state(STATE)

    ctx = Context(catalog)
    validate_dependencies(ctx)

    LOGGER.info('Configuring Sync. Received Catalog {}'.format(catalog))
    LOGGER.info('Configuring Sync. Received Ctx {}'.format(ctx))
    LOGGER.info('Configuring Sync. Received STATE {}'.format(STATE))

    remaining_streams = get_streams_to_sync(STREAMS, STATE)
    selected_streams = get_selected_streams(remaining_streams, ctx)

    LOGGER.info('Configuring Sync. Remaining Streams {}'.format(remaining_streams))
    LOGGER.info('Configuring Sync. Selected Streams {}'.format(selected_streams))

    LOGGER.info('Starting sync. Will sync these streams: %s',
                [stream.tap_stream_id for stream in remaining_streams])
    for stream in remaining_streams:
        LOGGER.info('Syncing %s', stream.tap_stream_id)
        STATE = singer.set_currently_syncing(STATE, stream.tap_stream_id)
        singer.write_state(STATE)

        try:
            STATE = stream.sync(STATE, ctx) # pylint: disable=not-callable
        except SourceUnavailableException as ex:
            error_message = str(ex).replace(CONFIG['access_token'], 10 * '*')
            LOGGER.error(error_message)
            pass

    STATE = singer.set_currently_syncing(STATE, None)
    singer.write_state(STATE)
    LOGGER.info("Sync completed")

class Context(object):
    def __init__(self, catalog):
        self.selected_stream_ids = set()

        for stream in catalog.get('streams'):
            mdata = metadata.to_map(stream['metadata'])
            if metadata.get(mdata, (), 'selected'):
                self.selected_stream_ids.add(stream['tap_stream_id'])

        self.catalog = catalog

    def get_catalog_from_id(self,tap_stream_id):
        return [c for c in self.catalog.get('streams')
               if c.get('stream') == tap_stream_id][0]

# stream a is dependent on stream STREAM_DEPENDENCIES[a]
STREAM_DEPENDENCIES = {
    CONTACTS_BY_COMPANY: 'companies'
}

def validate_dependencies(ctx):
    errs = []
    msg_tmpl = ("Unable to extract {0} data. "
                "To receive {0} data, you also need to select {1}.")

    for k,v in STREAM_DEPENDENCIES.items():
        if k in ctx.selected_stream_ids and v not in ctx.selected_stream_ids:
            errs.append(msg_tmpl.format(k, v))
    if errs:
        raise DependencyException(" ".join(errs))

def load_discovered_schema(stream):
    schema = load_schema(stream.tap_stream_id)
    mdata = metadata.new()

    mdata = metadata.write(mdata, (), 'table-key-properties', stream.key_properties)
    mdata = metadata.write(mdata, (), 'forced-replication-method', stream.replication_method)

    if stream.replication_key:
        mdata = metadata.write(mdata, (), 'valid-replication-keys', [stream.replication_key])

    for field_name, props in schema['properties'].items():
        if field_name in stream.key_properties or field_name == stream.replication_key:
            mdata = metadata.write(mdata, ('properties', field_name), 'inclusion', 'automatic')
        else:
            mdata = metadata.write(mdata, ('properties', field_name), 'inclusion', 'available')

    # The engagements stream has nested data that we synthesize; The engagement field needs to be automatic
    if stream.tap_stream_id == "engagements":
        mdata = metadata.write(mdata, ('properties', 'engagement'), 'inclusion', 'automatic')

    return schema, metadata.to_list(mdata)

def discover_schemas():
    result = {'streams': []}
    for stream in STREAMS:
        LOGGER.info('Loading schema for %s', stream.tap_stream_id)
        schema, mdata = load_discovered_schema(stream)
        result['streams'].append({'stream': stream.tap_stream_id,
                                  'tap_stream_id': stream.tap_stream_id,
                                  'schema': schema,
                                  'metadata': mdata})
    # Load the contacts_by_company schema
    LOGGER.info('Loading schema for contacts_by_company')
    contacts_by_company = Stream('contacts_by_company', _sync_contacts_by_company, ['companyId', 'contactId'], None, 'FULL_TABLE')
    schema, mdata = load_discovered_schema(contacts_by_company)

    result['streams'].append({'stream': CONTACTS_BY_COMPANY,
                              'tap_stream_id': CONTACTS_BY_COMPANY,
                              'schema': schema,
                              'metadata': mdata})

    return result

def do_discover():
    LOGGER.info('Loading schemas')
    json.dump(discover_schemas(), sys.stdout, indent=4)

def main_impl():
    args = utils.parse_args(
        ["redirect_uri",
         "client_id",
         "client_secret",
         "refresh_token",
         "start_date"])

    CONFIG.update(args.config)
    STATE = {}

    if args.state:
        STATE.update(args.state)

    if args.discover:
        do_discover()
    elif args.properties:
        do_sync(STATE, args.properties)
    else:
        LOGGER.info("No properties were selected")

def main():
    try:
        main_impl()
    except Exception as exc:
        LOGGER.critical(exc)
        raise exc

if __name__ == '__main__':
    main()<|MERGE_RESOLUTION|>--- conflicted
+++ resolved
@@ -336,10 +336,6 @@
 
     headers['content-type'] = "application/json"
 
-<<<<<<< HEAD
-=======
-    # TODO: fix log message
->>>>>>> 30bf3a88
     with metrics.http_request_timer(url) as timer:
         resp = requests.post(
             url=url,
@@ -372,13 +368,8 @@
                 for item in v3_data.json()['results']:
                     # We nest `y` under 'value' in order to match the
                     # schema and the shape of other fields in 'properties'
-<<<<<<< HEAD
                     additional_fields[int(item['id'])] = {key:{'value': value} for key,value in item['properties'].items()
                                                           if ('hs_date_entered' in key or 'hs_date_exited' in key)}
-=======
-                    additional_fields[int(item['id'])] = {x:{'value': y} for x,y in item['properties'].items()
-                                                          if ('hs_date_entered' in x or 'hs_date_exited' in x)}
->>>>>>> 30bf3a88
                 for item in data[path]:
                     item['properties'] = {**item['properties'], **additional_fields.get(item['dealId'])}
 
